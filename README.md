# tesstrain

> Training workflow for Tesseract 4 as a Makefile for dependency tracking and building the required software from source.

## Install

### Auxiliaries

You will need at least GNU `make`, `wget`, `find`, `bash`, `unzip`.

### Leptonica, Tesseract

You will need a recent version (>= 4.0.0beta1) of tesseract built with the
training tools and matching leptonica bindings.
[Build](https://github.com/tesseract-ocr/tesseract/wiki/Compiling)
[instructions](https://github.com/tesseract-ocr/tesseract/wiki/Compiling-%E2%80%93-GitInstallation)
and more can be found in the [Tesseract project
wiki](https://github.com/tesseract-ocr/tesseract/wiki/).

Alternatively, you can build leptonica and tesseract within this project and install it to a subdirectory `./usr` in the repo:

```sh
  make leptonica tesseract
```

Tesseract will be built from the git repository, which requires CMake,
autotools (including autotools-archive) and some additional libraries for the
training tools. See the [installation notes in the tesseract
repository](https://github.com/tesseract-ocr/tesseract/blob/main/INSTALL.GIT.md).

### Python

You need a recent version of Python 3.x. For image processing the Python library `Pillow` is used.
If you don't have a global installation, please use the provided requirements file `pip install -r requirements.txt`.

### Language data

Tesseract expects some configuration data (a file `radical-stroke.txt` and `*.unicharset` for all scripts) in `DATA_DIR`.
To fetch them:

    make tesseract-langdata

(This step is only needed once and already included implicitly in the `training` target,
but you might want to run explicitly it in advance.)

## Choose model name

Choose a name for your model. By convention, Tesseract stack models including
language-specific resources use (lowercase) three-letter codes defined in
[ISO 639](https://en.wikipedia.org/wiki/List_of_ISO_639-1_codes) with additional
information separated by underscore. E.g., `chi_tra_vert` for **tra**ditional
Chinese with **vert**ical typesetting. Language-independent (i.e. script-specific)
models use the capitalized name of the script type as identifier. E.g.,
`Hangul_vert` for Hangul script with vertical typesetting. In the following,
the model name is referenced by `MODEL_NAME`.

## Provide ground truth

Place ground truth consisting of line images and transcriptions in the folder
`data/MODEL_NAME-ground-truth`. This list of files will be split into training and
evaluation data, the ratio is defined by the `RATIO_TRAIN` variable.

Images must be TIFF and have the extension `.tif` or PNG and have the
extension `.png`, `.bin.png` or `.nrm.png`.

Transcriptions must be single-line plain text and have the same name as the
line image but with the image extension replaced by `.gt.txt`.

The repository contains a ZIP archive with sample ground truth, see
[ocrd-testset.zip](./ocrd-testset.zip). Extract it to `./data/foo-ground-truth` and run
`make training`.

**NOTE:** If you want to generate line images for transcription from a full
page, see tips in [issue 7](https://github.com/OCR-D/ocrd-train/issues/7) and
in particular [@Shreeshrii's shell
script](https://github.com/OCR-D/ocrd-train/issues/7#issuecomment-419714852).

## Train

Run

    make training MODEL_NAME=name-of-the-resulting-model


which is basically a shortcut for

    make unicharset lists proto-model tesseract-langdata training


Run `make help` to see all the possible targets and variables:

<!-- BEGIN-EVAL -w '```' '```' -- make help -->
```

  Targets

    unicharset       Create unicharset
    lists            Create lists of lstmf filenames for training and eval
    training         Start training
    traineddata      Create best and fast .traineddata files from each .checkpoint file
    proto-model      Build the proto model
    leptonica        Build leptonica
    tesseract        Build tesseract
<<<<<<< HEAD
    tesseract-langs  Download minimal stock models
    tesseract-langdata  Download stock unicharsets
=======
    tesseract-langs  Download tesseract-langs
    clean-box        Clean generated .box files
    clean-lstmf      Clean generated .lstmf files
    clean-output     Clean generated output files
>>>>>>> bc190258
    clean            Clean all generated files

  Variables

    TESSDATA           Path to the .traineddata directory with traineddata suitable for training 
                       (for example from tesseract-ocr/tessdata_best). Default: /home/kba/monorepo/tesstrain/usr/share/tessdata
    MODEL_NAME         Name of the model to be built. Default: foo
    DATA_DIR           Data directory for output files, proto model, start model, etc. Default: data
    OUTPUT_DIR         Output directory for generated files. Default: data/foo
    GROUND_TRUTH_DIR   Ground truth directory. Default: data/foo-ground-truth
    WORDLIST_FILE      Optional Wordlist file for Dictionary dawg. Default: data/foo/foo.wordlist
    NUMBERS_FILE       Optional Numbers file for number patterns dawg. Default: data/foo/foo.numbers
    PUNC_FILE          Optional Punc file for Punctuation dawg. Default: data/foo/foo.punc
    START_MODEL        Name of the model to continue from. Default: ''
    PROTO_MODEL        Name of the proto model. Default: 'data/foo/foo.traineddata'
    CORES              No of cores to use for compiling leptonica/tesseract. Default: 4
    LEPTONICA_VERSION  Leptonica version. Default: 1.80.0
    TESSERACT_VERSION  Tesseract commit. Default: 4.1.1
    TESSDATA_REPO      Tesseract model repo to use (_fast or _best). Default: _best
    MAX_ITERATIONS     Max iterations. Default: 10000
    EPOCHS             Set max iterations based on the number of lines for the training. Default: none
    DEBUG_INTERVAL     Debug Interval. Default:  0
    LEARNING_RATE      Learning rate. Default: 0.002
    NET_SPEC           Network specification. Default: [1,36,0,1 Ct3,3,16 Mp3,3 Lfys48 Lfx96 Lrx96 Lfx192 O1c###]
    LANG_TYPE          Language Type - Indic, RTL or blank. Default: ''
    PSM                Page segmentation mode. Default: 13
    RANDOM_SEED        Random seed for shuffling of the training data. Default: 0
    RATIO_TRAIN        Ratio of train / eval training data. Default: 0.90
    TARGET_ERROR_RATE  Default Target Error Rate. Default: 0.01
```

<!-- END-EVAL -->

### Change directory assumptions

To override the default path name requirements, just set the respective variables in the above list:

    make training MODEL_NAME=name-of-the-resulting-model DATA_DIR=/data GROUND_TRUTH_DIR=/data/GT

If you want to use shell variables to override the make variables (for example because
you are running tesstrain from a script or other makefile), then you can use the `-e` flag:

    MODEL_NAME=name-of-the-resulting-model DATA_DIR=/data GROUND_TRUTH_DIR=/data/GT make -e training

### Make model files (traineddata)

When the training is finished, it will write a `traineddata` file which can be used
for text recognition with Tesseract. Note that this file does not include a
dictionary. The `tesseract` executable therefore prints an warning.

It is also possible to create additional `traineddata` files from intermediate
training results (the so called checkpoints). This can even be done while the
training is still running. Example:

    # Add MODEL_NAME and OUTPUT_DIR like for the training.
    make traineddata

This will create two directories `tessdata_best` and `tessdata_fast` in `OUTPUT_DIR`
with a best (double based) and fast (int based) model for each checkpoint.

It is also possible to create models for selected checkpoints only. Examples:

    # Make traineddata for the checkpoint files of the last three weeks.
    make traineddata CHECKPOINT_FILES="$(find data/foo -name '*.checkpoint' -mtime -21)"

    # Make traineddata for the last two checkpoint files.
    make traineddata CHECKPOINT_FILES="$(ls -t data/foo/checkpoints/*.checkpoint | head -2)"

    # Make traineddata for all checkpoint files with CER better than 1 %.
    make traineddata CHECKPOINT_FILES="$(ls data/foo/checkpoints/*[^1-9]0.*.checkpoint)"

Add `MODEL_NAME` and `OUTPUT_DIR` and replace `data/foo` by the output directory if needed.

## Plotting CER (experimental)

Training and Evaluation CER can be plotted using matplotlib. A couple of scripts are provided
as a starting point in `plot` subdirectory for plotting of different training scenarios. The training
log is expected to be saved in `plot/TESSTRAIN.LOG`.

As an example, use the training data provided in 
[ocrd-testset.zip](./ocrd-testset.zip) to do training and generate the plots.
Plotting can be done while training is running also to depict the training status till then.
```
unzip ocrd-testset.zip -d data/ocrd-ground-truth
nohup make training MODEL_NAME=ocrd START_MODEL=frk TESSDATA=~/tessdata_best MAX_ITERATIONS=10000 > plot/TESSTRAIN.LOG &
```
```
cd ./plot
./plot_cer.sh 
```

## Generate training data from ALTO/PAGE

tesstrain provides a utility `tesstrain-extract-gt` to generate pairs of text
line and corresponding line images from input data in the form of
[ALTO](https://www.loc.gov/standards/alto/) or
[PAGE-XML](https://github.com/PRImA-Research-Lab/PAGE-XML) files that represent
scanned pages (complete or partial) with existing OCR.

To install the `tesstrain-extract-gt` tool, set up a virtual environment and install the project with `pip`:

```
# create virtual environment in subfolder "venv"
python3 -m venv venv
# unix
source venv/bin/activate
# win
venv\Scripts\activate.bat

pip install -U pip
pip install .
```

`tesstrain-extract-gt` currently supports ALTO V3, PAGE 2013 and PAGE 2019 as
OCR formats and TIFF, JPEG and PNG images.

Output is written as UTF-8 encoded plain text files and TIFF images.

See `tesstrain-extract-gt --help` for a brief listing of all supported command
line flags and options.

**NOTE:** The text of the lines is extracted as-is, no automatic correction
takes place. Therefore, it is required to manually review the generated data
before training Tesseract with it.


## License

Software is provided under the terms of the `Apache 2.0` license.

Sample training data provided by [Deutsches Textarchiv](https://deutschestextarchiv.de) is [in the public domain](http://creativecommons.org/publicdomain/mark/1.0/).<|MERGE_RESOLUTION|>--- conflicted
+++ resolved
@@ -101,15 +101,11 @@
     proto-model      Build the proto model
     leptonica        Build leptonica
     tesseract        Build tesseract
-<<<<<<< HEAD
     tesseract-langs  Download minimal stock models
     tesseract-langdata  Download stock unicharsets
-=======
-    tesseract-langs  Download tesseract-langs
     clean-box        Clean generated .box files
     clean-lstmf      Clean generated .lstmf files
     clean-output     Clean generated output files
->>>>>>> bc190258
     clean            Clean all generated files
 
   Variables
