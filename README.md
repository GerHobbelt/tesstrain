--- conflicted
+++ resolved
@@ -104,12 +104,9 @@
     tesseract        Build tesseract
     tesseract-langs  Download minimal stock models
     tesseract-langdata  Download stock unicharsets
-<<<<<<< HEAD
     clean-box        Clean generated .box files
     clean-lstmf      Clean generated .lstmf files
     clean-output     Clean generated output files
-=======
->>>>>>> 96f4a603
     clean            Clean all generated files
 
   Variables
