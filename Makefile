export

# Disable built-in suffix and implicit pattern rules (for software builds).
# This makes starting with a very large number of GT lines much faster.
MAKEFLAGS += -r

## Make sure that sort always uses the same sort order.
LC_ALL := C

SHELL := /bin/bash
LOCAL := $(PWD)/usr
PATH := $(LOCAL)/bin:$(PATH)

<<<<<<< HEAD
# Path to the .traineddata directory with traineddata suitable for training 
# (for example from tesseract-ocr/tessdata_best). Default: $(TESSDATA)
=======
# Path to the .traineddata directory with traineddata suitable for training
# (for example from tesseract-ocr/tessdata_best). Default: $(LOCAL)/share/tessdata
>>>>>>> be5927a2
TESSDATA =  $(LOCAL)/share/tessdata

# Name of the model to be built. Default: $(MODEL_NAME)
MODEL_NAME = foo

# Data directory for output files, proto model, start model, etc. Default: $(DATA_DIR)
DATA_DIR = data

# Data directory for langdata (downloaded from Tesseract langdata repo). Default: $(LANGDATA_DIR)
LANGDATA_DIR = $(DATA_DIR)/langdata

# Output directory for generated files. Default: $(OUTPUT_DIR)
OUTPUT_DIR = $(DATA_DIR)/$(MODEL_NAME)

# Ground truth directory. Default: $(GROUND_TRUTH_DIR)
GROUND_TRUTH_DIR := $(OUTPUT_DIR)-ground-truth

# Optional Wordlist file for Dictionary dawg. Default: $(WORDLIST_FILE)
WORDLIST_FILE := $(OUTPUT_DIR)/$(MODEL_NAME).wordlist

# Optional Numbers file for number patterns dawg. Default: $(NUMBERS_FILE)
NUMBERS_FILE := $(OUTPUT_DIR)/$(MODEL_NAME).numbers

# Optional Punc file for Punctuation dawg. Default: $(PUNC_FILE)
PUNC_FILE := $(OUTPUT_DIR)/$(MODEL_NAME).punc

# Name of the model to continue from. Default: '$(START_MODEL)'
START_MODEL =

LAST_CHECKPOINT = $(OUTPUT_DIR)/checkpoints/$(MODEL_NAME)_checkpoint

# Name of the proto model. Default: '$(PROTO_MODEL)'
PROTO_MODEL = $(OUTPUT_DIR)/$(MODEL_NAME).traineddata

# Tesseract model repo to use (_fast or _best). Default: $(TESSDATA_REPO)
TESSDATA_REPO = _best

# If EPOCHS is given, it is used to set MAX_ITERATIONS.
ifeq ($(EPOCHS),)
# Max iterations. Default: $(MAX_ITERATIONS)
MAX_ITERATIONS := 10000
else
MAX_ITERATIONS := -$(EPOCHS)
endif

# Debug Interval. Default:  $(DEBUG_INTERVAL)
DEBUG_INTERVAL := 0

# Learning rate. Default: $(LEARNING_RATE)
ifdef START_MODEL
LEARNING_RATE := 0.0001
else
LEARNING_RATE := 0.002
endif

# Network specification. Default: $(NET_SPEC)
NET_SPEC := [1,36,0,1 Ct3,3,16 Mp3,3 Lfys48 Lfx96 Lrx96 Lfx192 O1c\#\#\#]

TESSERACT_SCRIPTS := Arabic Armenian Bengali Bopomofo Canadian_Aboriginal Cherokee Cyrillic
TESSERACT_SCRIPTS += Devanagari Ethiopic Georgian Greek Gujarati Gurmukhi
TESSERACT_SCRIPTS += Hangul Han Hebrew Hiragana Kannada Katakana Khmer Lao Latin
TESSERACT_SCRIPTS += Malayalam Myanmar Ogham Oriya Runic Sinhala Syriac Tamil Telugu Thai

TESSERACT_LANGDATA = $(LANGDATA_DIR)/radical-stroke.txt $(TESSERACT_SCRIPTS:%=$(LANGDATA_DIR)/%.unicharset)

# Language Type - Indic, RTL or blank. Default: '$(LANG_TYPE)'
LANG_TYPE ?=

# Normalization mode - 2, 1 - for unicharset_extractor and Pass through Recoder for combine_lang_model
ifeq ($(LANG_TYPE),Indic)
	NORM_MODE =2
	RECODER =--pass_through_recoder
	GENERATE_BOX_SCRIPT =generate_wordstr_box.py
else
ifeq ($(LANG_TYPE),RTL)
	NORM_MODE =3
	RECODER =--pass_through_recoder --lang_is_rtl
	GENERATE_BOX_SCRIPT =generate_wordstr_box.py
else
	NORM_MODE =2
	RECODER=
	GENERATE_BOX_SCRIPT =generate_line_box.py
endif
endif

# Page segmentation mode. Default: $(PSM)
PSM = 13

# Random seed for shuffling of the training data. Default: $(RANDOM_SEED)
RANDOM_SEED := 0

# Ratio of train / eval training data. Default: $(RATIO_TRAIN)
RATIO_TRAIN := 0.90

# Default Target Error Rate. Default: $(TARGET_ERROR_RATE)
TARGET_ERROR_RATE := 0.01

# Use current Python program name on Windows
ifeq ($(OS),Windows_NT)
    PY_CMD := python
else
    PY_CMD := python3
endif

LOG_FILE = $(OUTPUT_DIR)/training.log

# BEGIN-EVAL makefile-parser --make-help Makefile

help:
	@echo ""
	@echo "  Targets"
	@echo ""
	@echo "    unicharset       Create unicharset"
	@echo "    charfreq         Show character histogram"
	@echo "    lists            Create lists of lstmf filenames for training and eval"
	@echo "    training         Start training (i.e. create .checkpoint files)"
	@echo "    traineddata      Create best and fast .traineddata files from each .checkpoint file"
	@echo "    proto-model      Build the proto model"
	@echo "    tesseract-langdata  Download stock unicharsets"
	@echo "    evaluation       Evaluate .checkpoint models on eval dataset via lstmeval"
	@echo "    plot             Generate train/eval error rate charts from training log"
	@echo "    clean-box        Clean generated .box files"
	@echo "    clean-lstmf      Clean generated .lstmf files"
	@echo "    clean-output     Clean generated output files"
	@echo "    clean            Clean all generated files"
	@echo ""
	@echo "  Variables"
	@echo ""
	@echo "    TESSDATA           Path to the directory containing START_MODEL.traineddata"
	@echo "                       (for example tesseract-ocr/tessdata_best). Default: $(TESSDATA)"
	@echo "    MODEL_NAME         Name of the model to be built. Default: $(MODEL_NAME)"
	@echo "    DATA_DIR           Data directory for output files, proto model, start model, etc. Default: $(DATA_DIR)"
	@echo "    LANGDATA_DIR       Data directory for langdata (downloaded from Tesseract langdata repo). Default: $(LANGDATA_DIR)"
	@echo "    OUTPUT_DIR         Output directory for generated files. Default: $(OUTPUT_DIR)"
	@echo "    GROUND_TRUTH_DIR   Ground truth directory. Default: $(GROUND_TRUTH_DIR)"
	@echo "    WORDLIST_FILE      Optional Wordlist file for Dictionary dawg. Default: $(WORDLIST_FILE)"
	@echo "    NUMBERS_FILE       Optional Numbers file for number patterns dawg. Default: $(NUMBERS_FILE)"
	@echo "    PUNC_FILE          Optional Punc file for Punctuation dawg. Default: $(PUNC_FILE)"
	@echo "    START_MODEL        Name of the model to continue from (i.e. fine-tune). Default: $(START_MODEL)"
	@echo "    PROTO_MODEL        Name of the prototype model. Default: $(PROTO_MODEL)"
	@echo "    TESSDATA_REPO      Tesseract model repo to use (_fast or _best). Default: $(TESSDATA_REPO)"
	@echo "    MAX_ITERATIONS     Max iterations. Default: $(MAX_ITERATIONS)"
	@echo "    EPOCHS             Set max iterations based on the number of lines for the training. Default: none"
	@echo "    DEBUG_INTERVAL     Debug Interval. Default:  $(DEBUG_INTERVAL)"
	@echo "    LEARNING_RATE      Learning rate. Default: $(LEARNING_RATE)"
	@echo "    NET_SPEC           Network specification (in VGSL) for new model from scratch. Default: $(NET_SPEC)"
	@echo "    LANG_TYPE          Language Type - Indic, RTL or blank. Default: '$(LANG_TYPE)'"
	@echo "    PSM                Page segmentation mode. Default: $(PSM)"
	@echo "    RANDOM_SEED        Random seed for shuffling of the training data. Default: $(RANDOM_SEED)"
	@echo "    RATIO_TRAIN        Ratio of train / eval training data. Default: $(RATIO_TRAIN)"
	@echo "    TARGET_ERROR_RATE  Default Target Error Rate. Default: $(TARGET_ERROR_RATE)"
	@echo "    LOG_FILE           File to copy training output to and read plot figures from. Default: $(LOG_FILE)"

# END-EVAL

ifeq (4.2, $(firstword $(sort $(MAKE_VERSION) 4.2)))
# stuff that requires make-3.81 or higher
$(info You are using make version: $(MAKE_VERSION))
else
$(error This version of GNU Make is too low ($(MAKE_VERSION)). Check your path, or upgrade to 4.2 or newer.)
endif

.PRECIOUS: $(LAST_CHECKPOINT)

.PHONY: clean help lists proto-model tesseract-langdata training unicharset charfreq

ALL_FILES = $(and $(wildcard $(GROUND_TRUTH_DIR)),$(shell find -L $(GROUND_TRUTH_DIR) -name '*.gt.txt'))
unexport ALL_FILES # prevent adding this to envp in recipes (which can cause E2BIG if too long; cf. make #44853)
ALL_GT = $(OUTPUT_DIR)/all-gt
ALL_LSTMF = $(OUTPUT_DIR)/all-lstmf

# Create unicharset
unicharset: $(OUTPUT_DIR)/unicharset

# Show character histogram
charfreq: $(ALL_GT)
	LC_ALL=C.UTF-8 grep -P -o "\X" $< | sort | uniq -c | sort -rn

# Create lists of lstmf filenames for training and eval
lists: $(OUTPUT_DIR)/list.train $(OUTPUT_DIR)/list.eval

$(OUTPUT_DIR):
	@mkdir -p $@

$(OUTPUT_DIR)/list.eval \
$(OUTPUT_DIR)/list.train: $(ALL_LSTMF) | $(OUTPUT_DIR)
	$(PY_CMD) generate_eval_train.py $(ALL_LSTMF) $(RATIO_TRAIN)

ifdef START_MODEL
$(DATA_DIR)/$(START_MODEL)/$(MODEL_NAME).lstm-unicharset:
	@mkdir -p $(@D)
	combine_tessdata -u $(TESSDATA)/$(START_MODEL).traineddata $(basename $@)
$(OUTPUT_DIR)/my.unicharset: $(ALL_GT) | $(OUTPUT_DIR)
	unicharset_extractor --output_unicharset "$@" --norm_mode $(NORM_MODE) "$^"
$(OUTPUT_DIR)/unicharset: $(DATA_DIR)/$(START_MODEL)/$(MODEL_NAME).lstm-unicharset $(OUTPUT_DIR)/my.unicharset
	merge_unicharsets $^ "$@"
else
$(OUTPUT_DIR)/unicharset: $(ALL_GT) | $(OUTPUT_DIR)
	unicharset_extractor --output_unicharset "$@" --norm_mode $(NORM_MODE) "$(ALL_GT)"
endif

# Start training
training: $(OUTPUT_DIR).traineddata

$(ALL_GT): $(ALL_FILES) | $(OUTPUT_DIR)
	$(if $^,,$(error found no $(GROUND_TRUTH_DIR)/*.gt.txt for $@))
	$(file >$@) $(foreach F,$^,$(file >>$@,$(file <$F)))

.PRECIOUS: %.box
%.box: %.png %.gt.txt
	PYTHONIOENCODING=utf-8 $(PY_CMD) $(GENERATE_BOX_SCRIPT) -i "$*.png" -t "$*.gt.txt" > "$@"

%.box: %.bin.png %.gt.txt
	PYTHONIOENCODING=utf-8 $(PY_CMD) $(GENERATE_BOX_SCRIPT) -i "$*.bin.png" -t "$*.gt.txt" > "$@"

%.box: %.nrm.png %.gt.txt
	PYTHONIOENCODING=utf-8 $(PY_CMD) $(GENERATE_BOX_SCRIPT) -i "$*.nrm.png" -t "$*.gt.txt" > "$@"

%.box: %.raw.png %.gt.txt
	PYTHONIOENCODING=utf-8 $(PY_CMD) $(GENERATE_BOX_SCRIPT) -i "$*.raw.png" -t "$*.gt.txt" > "$@"

%.box: %.tif %.gt.txt
	PYTHONIOENCODING=utf-8 $(PY_CMD) $(GENERATE_BOX_SCRIPT) -i "$*.tif" -t "$*.gt.txt" > "$@"

$(ALL_LSTMF): $(ALL_FILES:%.gt.txt=%.lstmf)
	$(if $^,,$(error found no $(GROUND_TRUTH_DIR)/*.lstmf for $@))
	@mkdir -p $(@D)
	$(file >$@) $(foreach F,$^,$(file >>$@,$F))
	$(PY_CMD) shuffle.py $(RANDOM_SEED) "$@"

.PRECIOUS: %.lstmf
%.lstmf: %.png %.box
	tesseract "$<" $* --psm $(PSM) lstm.train

%.lstmf: %.bin.png %.box
	tesseract "$<" $* --psm $(PSM) lstm.train

%.lstmf: %.nrm.png %.box
	tesseract "$<" $* --psm $(PSM) lstm.train

%.lstmf: %.raw.png %.box
	tesseract "$<" $* --psm $(PSM) lstm.train

%.lstmf: %.tif %.box
	tesseract "$<" $* --psm $(PSM) lstm.train

.PHONY: traineddata
CHECKPOINT_FILES = $(wildcard $(OUTPUT_DIR)/checkpoints/$(MODEL_NAME)*.checkpoint)
BESTMODEL_FILES = $(subst checkpoints,tessdata_best,$(CHECKPOINT_FILES:%.checkpoint=%.traineddata))
FASTMODEL_FILES = $(subst checkpoints,tessdata_fast,$(CHECKPOINT_FILES:%.checkpoint=%.traineddata))
# Create best and fast .traineddata files from each .checkpoint file
traineddata: $(BESTMODEL_FILES)
traineddata: $(FASTMODEL_FILES)
$(OUTPUT_DIR)/tessdata_best $(OUTPUT_DIR)/tessdata_fast $(OUTPUT_DIR)/eval:
	@mkdir -p $@
$(OUTPUT_DIR)/tessdata_best/%.traineddata: $(OUTPUT_DIR)/checkpoints/%.checkpoint | $(OUTPUT_DIR)/tessdata_best
	lstmtraining \
          --stop_training \
          --continue_from $< \
          --traineddata $(PROTO_MODEL) \
          --model_output $@
$(OUTPUT_DIR)/tessdata_fast/%.traineddata: $(OUTPUT_DIR)/checkpoints/%.checkpoint | $(OUTPUT_DIR)/tessdata_fast
	lstmtraining \
          --stop_training \
          --continue_from $< \
          --traineddata $(PROTO_MODEL) \
          --convert_to_int \
          --model_output $@

# Build the proto model
proto-model: $(PROTO_MODEL)

$(PROTO_MODEL): $(OUTPUT_DIR)/unicharset $(TESSERACT_LANGDATA)
ifeq (Windows_NT, $(OS))
	- dos2unix "$(NUMBERS_FILE)"
	- dos2unix "$(PUNC_FILE)"
	- dos2unix "$(WORDLIST_FILE)"
	- dos2unix "$(LANGDATA_DIR)/$(MODEL_NAME)/$(MODEL_NAME).config"
endif
	$(if $(filter-out $(abspath $@),$(abspath $(DATA_DIR)/$(MODEL_NAME)/$(MODEL_NAME).traineddata)),\
	$(error $@!=$(DATA_DIR)/$(MODEL_NAME)/$(MODEL_NAME).traineddata -- consider setting different values for DATA_DIR, OUTPUT_DIR, or PROTO_MODEL))
	combine_lang_model \
	  --input_unicharset $(OUTPUT_DIR)/unicharset \
	  --script_dir $(LANGDATA_DIR) \
	  --numbers $(NUMBERS_FILE) \
	  --puncs $(PUNC_FILE) \
	  --words $(WORDLIST_FILE) \
	  --output_dir $(DATA_DIR) \
	  $(RECODER) \
	  --lang $(MODEL_NAME)

ifdef START_MODEL
$(LAST_CHECKPOINT): unicharset lists $(PROTO_MODEL)
	@mkdir -p $(OUTPUT_DIR)/checkpoints
	@echo
	lstmtraining \
	  --debug_interval $(DEBUG_INTERVAL) \
	  --traineddata $(PROTO_MODEL) \
	  --old_traineddata $(TESSDATA)/$(START_MODEL).traineddata \
	  --continue_from $(DATA_DIR)/$(START_MODEL)/$(MODEL_NAME).lstm \
	  --learning_rate $(LEARNING_RATE) \
	  --model_output $(OUTPUT_DIR)/checkpoints/$(MODEL_NAME) \
	  --train_listfile $(OUTPUT_DIR)/list.train \
	  --eval_listfile $(OUTPUT_DIR)/list.eval \
	  --max_iterations $(MAX_ITERATIONS) \
	  --target_error_rate $(TARGET_ERROR_RATE) \
	2>&1 | tee -a $(LOG_FILE)
$(OUTPUT_DIR).traineddata: $(LAST_CHECKPOINT)
	@echo
	lstmtraining \
	--stop_training \
	--continue_from $(LAST_CHECKPOINT) \
	--traineddata $(PROTO_MODEL) \
	--model_output $@
else
$(LAST_CHECKPOINT): unicharset lists $(PROTO_MODEL)
	@mkdir -p $(OUTPUT_DIR)/checkpoints
	@echo
	lstmtraining \
	  --debug_interval $(DEBUG_INTERVAL) \
	  --traineddata $(PROTO_MODEL) \
	  --learning_rate $(LEARNING_RATE) \
	  --net_spec "$(subst c###,c$(firstword $(file <$(OUTPUT_DIR)/unicharset)),$(NET_SPEC))" \
	  --model_output $(OUTPUT_DIR)/checkpoints/$(MODEL_NAME) \
	  --train_listfile $(OUTPUT_DIR)/list.train \
	  --eval_listfile $(OUTPUT_DIR)/list.eval \
	  --max_iterations $(MAX_ITERATIONS) \
	  --target_error_rate $(TARGET_ERROR_RATE) \
	2>&1 | tee -a $(LOG_FILE)
$(OUTPUT_DIR).traineddata: $(LAST_CHECKPOINT)
	@echo
	lstmtraining \
	--stop_training \
	--continue_from $(LAST_CHECKPOINT) \
	--traineddata $(PROTO_MODEL) \
	--model_output $@
endif

# plotting

# Build lstmeval files list based on respective best traineddata models
BEST_LSTMEVAL_FILES = $(subst tessdata_best,eval,$(BESTMODEL_FILES:%.traineddata=%.eval.log))
$(BEST_LSTMEVAL_FILES): $(OUTPUT_DIR)/eval/%.eval.log: $(OUTPUT_DIR)/tessdata_best/%.traineddata | $(OUTPUT_DIR)/eval
	time -p lstmeval  \
		--verbosity=0 \
		--model $< \
		--eval_listfile $(OUTPUT_DIR)/list.eval 2>&1 | grep "^BCER eval" > $@
# Make TSV with lstmeval CER and checkpoint filename parts
TSV_LSTMEVAL = $(OUTPUT_DIR)/lstmeval.tsv
.INTERMEDIATE: $(TSV_LSTMEVAL)
$(TSV_LSTMEVAL): $(BEST_LSTMEVAL_FILES)
	@echo "Name	CheckpointCER	LearningIteration	TrainingIteration	EvalCER	IterationCER	SubtrainerCER" > "$@"
	@{ $(foreach F,$^,echo -n "$F "; grep BCER $F;) } | sort -rn | \
	sed -e 's|^$(OUTPUT_DIR)/eval/$(MODEL_NAME)_\([0-9.]*\)_\([0-9]*\)_\([0-9]*\).eval.log BCER eval=\([0-9.]*\).*$$|\t\1\t\2\t\3\t\4\t\t|' >>  "$@"
# Make TSV with CER at every 100 iterations.
TSV_100_ITERATIONS = $(OUTPUT_DIR)/iteration.tsv
.INTERMEDIATE: $(TSV_100_ITERATIONS)
$(TSV_100_ITERATIONS): $(LOG_FILE)
	@echo "Name	CheckpointCER	LearningIteration	TrainingIteration	EvalCER	IterationCER	SubtrainerCER" > "$@"
	@grep 'At iteration' $< \
		| sed -e '/^Sub/d' \
		| sed -e '/^Update/d' \
		| sed -e '/^ New worst BCER/d' \
		| sed -e 's|At iteration \([0-9]*\)/\([0-9]*\)/.*BCER train=|\t\t\1\t\2\t\t|' \
		| sed -e 's/%, BWER.*/\t/' >>  "$@"
# Make TSV with Checkpoint CER.
TSV_CHECKPOINT = $(OUTPUT_DIR)/checkpoint.tsv
.INTERMEDIATE: $(TSV_CHECKPOINT)
$(TSV_CHECKPOINT): $(LOG_FILE)
	@echo "Name	CheckpointCER	LearningIteration	TrainingIteration	EvalCER	IterationCER	SubtrainerCER" > "$@"
	@grep 'best model' $< \
		| sed -e 's/^.*\///' \
		| sed -e 's/\.checkpoint.*$$/\t\t\t/' \
		| sed -e 's/_/\t/g' >>  "$@"
# Make TSV with Eval CER.
TSV_EVAL = $(OUTPUT_DIR)/eval.tsv
.INTERMEDIATE: $(TSV_EVAL)
$(TSV_EVAL): $(LOG_FILE)
	@echo "Name	CheckpointCER	LearningIteration	TrainingIteration	EvalCER	IterationCER	SubtrainerCER" > "$@"
	@grep 'BCER eval' $< \
		| sed -e 's/^.*[0-9]At iteration //' \
		| sed -e 's/,.* BCER eval=/\t\t/'  \
		| sed -e 's/, BWER.*$$/\t\t/' \
		| sed -e 's/^/\t\t/' >>  "$@"
# Make TSV with Subtrainer CER.
TSV_SUB = $(OUTPUT_DIR)/sub.tsv
.INTERMEDIATE: $(TSV_SUB)
$(TSV_SUB): $(LOG_FILE)
	@echo "Name	CheckpointCER	LearningIteration	TrainingIteration	EvalCER	IterationCER	SubtrainerCER" > "$@"
	@grep '^UpdateSubtrainer' $< \
		| sed -e 's/^.*At iteration \([0-9]*\)\/\([0-9]*\)\/.*BCER train=/\t\t\1\t\2\t\t\t/' \
		| sed -e 's/%, BWER.*//' >>  "$@"

$(OUTPUT_DIR)/$(MODEL_NAME).plot_log.png: $(TSV_100_ITERATIONS) $(TSV_CHECKPOINT) $(TSV_EVAL) $(TSV_SUB)
	$(PY_CMD) plot_log.py $@ $(MODEL_NAME) $^
$(OUTPUT_DIR)/$(MODEL_NAME).plot_cer.png: $(TSV_100_ITERATIONS) $(TSV_CHECKPOINT) $(TSV_EVAL) $(TSV_SUB) $(TSV_LSTMEVAL)
	$(PY_CMD) plot_cer.py $@ $(MODEL_NAME) $^

.PHONY: evaluation plot
# run lstmeval on list.eval data for each checkpoint model
evaluation: $(BEST_LSTMEVAL_FILES)
# combine TSV files with all required CER values, generated from training log and validation logs, then plot
plot: $(OUTPUT_DIR)/$(MODEL_NAME).plot_cer.png $(OUTPUT_DIR)/$(MODEL_NAME).plot_log.png


tesseract-langdata: $(TESSERACT_LANGDATA)

$(TESSERACT_LANGDATA):
	@mkdir -p $(@D)
	wget -O $@ 'https://github.com/tesseract-ocr/langdata_lstm/raw/main/$(@F)'

$(TESSDATA)/%.traineddata:
	wget -O $@ 'https://github.com/tesseract-ocr/tessdata$(TESSDATA_REPO)/raw/main/$(@F)'

# Clean generated .box files
.PHONY: clean-box
clean-box:
	find -L $(GROUND_TRUTH_DIR) -name '*.box' -delete

# Clean generated .lstmf files
.PHONY: clean-lstmf
clean-lstmf:
	find -L $(GROUND_TRUTH_DIR) -name '*.lstmf' -delete

# Clean generated output files
.PHONY: clean-output
clean-output:
	rm -rf $(OUTPUT_DIR)

# Clean all generated files
clean: clean-box clean-lstmf clean-output<|MERGE_RESOLUTION|>--- conflicted
+++ resolved
@@ -11,13 +11,8 @@
 LOCAL := $(PWD)/usr
 PATH := $(LOCAL)/bin:$(PATH)
 
-<<<<<<< HEAD
-# Path to the .traineddata directory with traineddata suitable for training 
+# Path to the .traineddata directory with traineddata suitable for training
 # (for example from tesseract-ocr/tessdata_best). Default: $(TESSDATA)
-=======
-# Path to the .traineddata directory with traineddata suitable for training
-# (for example from tesseract-ocr/tessdata_best). Default: $(LOCAL)/share/tessdata
->>>>>>> be5927a2
 TESSDATA =  $(LOCAL)/share/tessdata
 
 # Name of the model to be built. Default: $(MODEL_NAME)
