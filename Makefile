--- conflicted
+++ resolved
@@ -47,20 +47,7 @@
 # Name of the proto model. Default: '$(PROTO_MODEL)'
 PROTO_MODEL = $(OUTPUT_DIR)/$(MODEL_NAME).traineddata
 
-<<<<<<< HEAD
-# No of cores to use for compiling leptonica/tesseract. Default: $(CORES)
-CORES = 4
-
-# Leptonica version. Default: $(LEPTONICA_VERSION)
-LEPTONICA_VERSION := 1.83.0
-
-# Tesseract commit. Default: $(TESSERACT_VERSION)
-TESSERACT_VERSION := 5.3.0
-
 # Tesseract model repo to use (_fast or _best). Default: $(TESSDATA_REPO)
-=======
-# Tesseract model repo to use. Default: $(TESSDATA_REPO)
->>>>>>> 681a2cb4
 TESSDATA_REPO = _best
 
 # If EPOCHS is given, it is used to set MAX_ITERATIONS.
