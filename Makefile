export

# Disable built-in suffix and implicit pattern rules (for software builds).
# This makes starting with a very large number of GT lines much faster.
MAKEFLAGS += -r

## Make sure that sort always uses the same sort order.
LC_ALL := C

SHELL := /bin/bash
LOCAL := $(PWD)/usr
PATH := $(LOCAL)/bin:$(PATH)

# Path to the .traineddata directory with traineddata suitable for training 
# (for example from tesseract-ocr/tessdata_best). Default: $(LOCAL)/share/tessdata
TESSDATA =  $(LOCAL)/share/tessdata

# Name of the model to be built. Default: $(MODEL_NAME)
MODEL_NAME = foo

# Data directory for output files, proto model, start model, etc. Default: $(DATA_DIR)
DATA_DIR = data

# Data directory for langdata (downloaded from Tesseract langdata repo). Default: $(LANGDATA_DIR)
LANGDATA_DIR = $(DATA_DIR)/langdata

# Output directory for generated files. Default: $(OUTPUT_DIR)
OUTPUT_DIR = $(DATA_DIR)/$(MODEL_NAME)

# Ground truth directory. Default: $(GROUND_TRUTH_DIR)
GROUND_TRUTH_DIR := $(OUTPUT_DIR)-ground-truth

# Optional Wordlist file for Dictionary dawg. Default: $(WORDLIST_FILE)
WORDLIST_FILE := $(OUTPUT_DIR)/$(MODEL_NAME).wordlist

# Optional Numbers file for number patterns dawg. Default: $(NUMBERS_FILE)
NUMBERS_FILE := $(OUTPUT_DIR)/$(MODEL_NAME).numbers

# Optional Punc file for Punctuation dawg. Default: $(PUNC_FILE)
PUNC_FILE := $(OUTPUT_DIR)/$(MODEL_NAME).punc

# Name of the model to continue from. Default: '$(START_MODEL)'
START_MODEL =

LAST_CHECKPOINT = $(OUTPUT_DIR)/checkpoints/$(MODEL_NAME)_checkpoint

# Name of the proto model. Default: '$(PROTO_MODEL)'
PROTO_MODEL = $(OUTPUT_DIR)/$(MODEL_NAME).traineddata

# No of cores to use for compiling leptonica/tesseract. Default: $(CORES)
CORES = 4

# Leptonica version. Default: $(LEPTONICA_VERSION)
LEPTONICA_VERSION := 1.80.0

# Tesseract commit. Default: $(TESSERACT_VERSION)
TESSERACT_VERSION := 4.1.1

# Tesseract model repo to use. Default: $(TESSDATA_REPO)
TESSDATA_REPO = _best

# If EPOCHS is given, it is used to set MAX_ITERATIONS.
ifeq ($(EPOCHS),)
# Max iterations. Default: $(MAX_ITERATIONS)
MAX_ITERATIONS := 10000
else
MAX_ITERATIONS := -$(EPOCHS)
endif

# Debug Interval. Default:  $(DEBUG_INTERVAL)
DEBUG_INTERVAL := 0

# Learning rate. Default: $(LEARNING_RATE)
ifdef START_MODEL
LEARNING_RATE := 0.0001
else
LEARNING_RATE := 0.002
endif

# Network specification. Default: $(NET_SPEC)
NET_SPEC := [1,36,0,1 Ct3,3,16 Mp3,3 Lfys48 Lfx96 Lrx96 Lfx192 O1c\#\#\#]

# Language Type - Indic, RTL or blank. Default: '$(LANG_TYPE)'
LANG_TYPE ?=

# Normalization mode - 2, 1 - for unicharset_extractor and Pass through Recoder for combine_lang_model
ifeq ($(LANG_TYPE),Indic)
	NORM_MODE =2
	RECODER =--pass_through_recoder
	GENERATE_BOX_SCRIPT =generate_wordstr_box.py
else
ifeq ($(LANG_TYPE),RTL)
	NORM_MODE =3
	RECODER =--pass_through_recoder --lang_is_rtl
	GENERATE_BOX_SCRIPT =generate_wordstr_box.py
else
	NORM_MODE =2
	RECODER=
	GENERATE_BOX_SCRIPT =generate_line_box.py
endif
endif

# Page segmentation mode. Default: $(PSM)
PSM = 13

# Random seed for shuffling of the training data. Default: $(RANDOM_SEED)
RANDOM_SEED := 0

# Ratio of train / eval training data. Default: $(RATIO_TRAIN)
RATIO_TRAIN := 0.90

# Default Target Error Rate. Default: $(TARGET_ERROR_RATE)
TARGET_ERROR_RATE := 0.01

# BEGIN-EVAL makefile-parser --make-help Makefile

help:
	@echo ""
	@echo "  Targets"
	@echo ""
	@echo "    unicharset       Create unicharset"
	@echo "    lists            Create lists of lstmf filenames for training and eval"
	@echo "    training         Start training"
	@echo "    traineddata      Create best and fast .traineddata files from each .checkpoint file"
	@echo "    proto-model      Build the proto model"
	@echo "    leptonica        Build leptonica"
	@echo "    tesseract        Build tesseract"
	@echo "    tesseract-langs  Download minimal stock models"
	@echo "    tesseract-langdata  Download stock unicharsets"
	@echo "    clean-box        Clean generated .box files"
	@echo "    clean-lstmf      Clean generated .lstmf files"
	@echo "    clean-output     Clean generated output files"
	@echo "    clean            Clean all generated files"
	@echo ""
	@echo "  Variables"
	@echo ""
	@echo "    TESSDATA           Path to the .traineddata directory with traineddata suitable for training "
	@echo "                       (for example from tesseract-ocr/tessdata_best). Default: $(TESSDATA)"
	@echo "    MODEL_NAME         Name of the model to be built. Default: $(MODEL_NAME)"
	@echo "    DATA_DIR           Data directory for output files, proto model, start model, etc. Default: $(DATA_DIR)"
	@echo "    LANGDATA_DIR       Data directory for langdata (downloaded from Tesseract langdata repo). Default: $(LANGDATA_DIR)"
	@echo "    OUTPUT_DIR         Output directory for generated files. Default: $(OUTPUT_DIR)"
	@echo "    GROUND_TRUTH_DIR   Ground truth directory. Default: $(GROUND_TRUTH_DIR)"
	@echo "    WORDLIST_FILE      Optional Wordlist file for Dictionary dawg. Default: $(WORDLIST_FILE)"
	@echo "    NUMBERS_FILE       Optional Numbers file for number patterns dawg. Default: $(NUMBERS_FILE)"
	@echo "    PUNC_FILE          Optional Punc file for Punctuation dawg. Default: $(PUNC_FILE)"
	@echo "    START_MODEL        Name of the model to continue from. Default: '$(START_MODEL)'"
	@echo "    PROTO_MODEL        Name of the proto model. Default: '$(PROTO_MODEL)'"
	@echo "    CORES              No of cores to use for compiling leptonica/tesseract. Default: $(CORES)"
	@echo "    LEPTONICA_VERSION  Leptonica version. Default: $(LEPTONICA_VERSION)"
	@echo "    TESSERACT_VERSION  Tesseract commit. Default: $(TESSERACT_VERSION)"
	@echo "    TESSDATA_REPO      Tesseract model repo to use (_fast or _best). Default: $(TESSDATA_REPO)"
	@echo "    MAX_ITERATIONS     Max iterations. Default: $(MAX_ITERATIONS)"
	@echo "    EPOCHS             Set max iterations based on the number of lines for the training. Default: none"
	@echo "    DEBUG_INTERVAL     Debug Interval. Default:  $(DEBUG_INTERVAL)"
	@echo "    LEARNING_RATE      Learning rate. Default: $(LEARNING_RATE)"
	@echo "    NET_SPEC           Network specification. Default: $(NET_SPEC)"
	@echo "    LANG_TYPE          Language Type - Indic, RTL or blank. Default: '$(LANG_TYPE)'"
	@echo "    PSM                Page segmentation mode. Default: $(PSM)"
	@echo "    RANDOM_SEED        Random seed for shuffling of the training data. Default: $(RANDOM_SEED)"
	@echo "    RATIO_TRAIN        Ratio of train / eval training data. Default: $(RATIO_TRAIN)"
	@echo "    TARGET_ERROR_RATE  Default Target Error Rate. Default: $(TARGET_ERROR_RATE)"

# END-EVAL

.PRECIOUS: $(OUTPUT_DIR)/checkpoints/$(MODEL_NAME)*_checkpoint

.PHONY: clean help leptonica lists proto-model tesseract tesseract-langs tesseract-langdata training unicharset

ALL_FILES = $(and $(wildcard $(GROUND_TRUTH_DIR)),$(shell find -L $(GROUND_TRUTH_DIR) -name '*.gt.txt'))
ALL_GT = $(OUTPUT_DIR)/all-gt
ALL_LSTMF = $(OUTPUT_DIR)/all-lstmf

# Create unicharset
unicharset: $(OUTPUT_DIR)/unicharset

# Create lists of lstmf filenames for training and eval
lists: $(OUTPUT_DIR)/list.train $(OUTPUT_DIR)/list.eval

$(OUTPUT_DIR)/list.eval \
$(OUTPUT_DIR)/list.train: $(ALL_LSTMF)
	@mkdir -p $(OUTPUT_DIR)
	@total=$$(wc -l < $(ALL_LSTMF)); \
	  train=$$(echo "$$total * $(RATIO_TRAIN) / 1" | bc); \
	  test "$$train" = "0" && \
	    echo "Error: missing ground truth for training" && exit 1; \
	  eval=$$(echo "$$total - $$train" | bc); \
	  test "$$eval" = "0" && \
	    echo "Error: missing ground truth for evaluation" && exit 1; \
	  set -x; \
	  head -n "$$train" $(ALL_LSTMF) > "$(OUTPUT_DIR)/list.train"; \
	  tail -n "$$eval" $(ALL_LSTMF) > "$(OUTPUT_DIR)/list.eval"

ifdef START_MODEL
$(DATA_DIR)/$(START_MODEL)/$(MODEL_NAME).lstm-unicharset:
	@mkdir -p $(@D)
	combine_tessdata -u $(TESSDATA)/$(START_MODEL).traineddata $(basename $@)
$(OUTPUT_DIR)/my.unicharset: $(ALL_GT)
	@mkdir -p $(@D)
	unicharset_extractor --output_unicharset "$@" --norm_mode $(NORM_MODE) "$^"
$(OUTPUT_DIR)/unicharset: $(DATA_DIR)/$(START_MODEL)/$(MODEL_NAME).lstm-unicharset $(OUTPUT_DIR)/my.unicharset
	merge_unicharsets $^ "$@"
else
$(OUTPUT_DIR)/unicharset: $(ALL_GT)
	@mkdir -p $(@D)
	unicharset_extractor --output_unicharset "$@" --norm_mode $(NORM_MODE) "$(ALL_GT)"
endif

# Start training
training: $(OUTPUT_DIR).traineddata

$(ALL_GT): $(ALL_FILES)
	$(if $^,:,$(error found no $(GROUND_TRUTH_DIR)/*.gt.txt for $@))
	@mkdir -p $(@D)
	paste -s $^ > "$@"

.PRECIOUS: %.box
%.box: %.png %.gt.txt
	PYTHONIOENCODING=utf-8 python3 $(GENERATE_BOX_SCRIPT) -i "$*.png" -t "$*.gt.txt" > "$@"

%.box: %.bin.png %.gt.txt
	PYTHONIOENCODING=utf-8 python3 $(GENERATE_BOX_SCRIPT) -i "$*.bin.png" -t "$*.gt.txt" > "$@"

%.box: %.nrm.png %.gt.txt
	PYTHONIOENCODING=utf-8 python3 $(GENERATE_BOX_SCRIPT) -i "$*.nrm.png" -t "$*.gt.txt" > "$@"

%.box: %.tif %.gt.txt
	PYTHONIOENCODING=utf-8 python3 $(GENERATE_BOX_SCRIPT) -i "$*.tif" -t "$*.gt.txt" > "$@"

$(ALL_LSTMF): $(ALL_FILES:%.gt.txt=%.lstmf)
	$(if $^,:,$(error found no $(GROUND_TRUTH_DIR)/*.lstmf for $@))
	@mkdir -p $(@D)
	paste -s $^ | python3 shuffle.py $(RANDOM_SEED) > "$@"

%.lstmf: %.box
	@if test -f "$*.png"; then \
	  image="$*.png"; \
	elif test -f "$*.bin.png"; then \
	  image="$*.bin.png"; \
	elif test -f "$*.nrm.png"; then \
	  image="$*.nrm.png"; \
	else \
	  image="$*.tif"; \
	fi; \
	set -x; \
	tesseract "$${image}" $* --psm $(PSM) lstm.train

CHECKPOINT_FILES := $(wildcard $(OUTPUT_DIR)/checkpoints/$(MODEL_NAME)*.checkpoint)
.PHONY: traineddata

# Create best and fast .traineddata files from each .checkpoint file
traineddata: $(OUTPUT_DIR)/tessdata_best $(OUTPUT_DIR)/tessdata_fast

traineddata: $(subst checkpoints,tessdata_best,$(patsubst %.checkpoint,%.traineddata,$(CHECKPOINT_FILES)))
traineddata: $(subst checkpoints,tessdata_fast,$(patsubst %.checkpoint,%.traineddata,$(CHECKPOINT_FILES)))
$(OUTPUT_DIR)/tessdata_best $(OUTPUT_DIR)/tessdata_fast:
	mkdir $@
$(OUTPUT_DIR)/tessdata_best/%.traineddata: $(OUTPUT_DIR)/checkpoints/%.checkpoint
	lstmtraining \
          --stop_training \
          --continue_from $< \
          --traineddata $(PROTO_MODEL) \
          --model_output $@
$(OUTPUT_DIR)/tessdata_fast/%.traineddata: $(OUTPUT_DIR)/checkpoints/%.checkpoint
	lstmtraining \
          --stop_training \
          --continue_from $< \
          --traineddata $(PROTO_MODEL) \
          --convert_to_int \
          --model_output $@

# Build the proto model
proto-model: $(PROTO_MODEL)

$(PROTO_MODEL): $(OUTPUT_DIR)/unicharset $(TESSERACT_LANGDATA)
	combine_lang_model \
	  --input_unicharset $(OUTPUT_DIR)/unicharset \
	  --script_dir $(LANGDATA_DIR) \
	  --numbers $(NUMBERS_FILE) \
	  --puncs $(PUNC_FILE) \
	  --words $(WORDLIST_FILE) \
	  --output_dir $(DATA_DIR) \
	  $(RECODER) \
	  --lang $(MODEL_NAME)

ifdef START_MODEL
$(LAST_CHECKPOINT): unicharset lists $(PROTO_MODEL)
	@mkdir -p $(OUTPUT_DIR)/checkpoints
	lstmtraining \
	  --debug_interval $(DEBUG_INTERVAL) \
	  --traineddata $(PROTO_MODEL) \
	  --old_traineddata $(TESSDATA)/$(START_MODEL).traineddata \
	  --continue_from $(DATA_DIR)/$(START_MODEL)/$(MODEL_NAME).lstm \
	  --learning_rate $(LEARNING_RATE) \
	  --model_output $(OUTPUT_DIR)/checkpoints/$(MODEL_NAME) \
	  --train_listfile $(OUTPUT_DIR)/list.train \
	  --eval_listfile $(OUTPUT_DIR)/list.eval \
	  --max_iterations $(MAX_ITERATIONS) \
	  --target_error_rate $(TARGET_ERROR_RATE)
$(OUTPUT_DIR).traineddata: $(LAST_CHECKPOINT)
	lstmtraining \
	--stop_training \
	--continue_from $(LAST_CHECKPOINT) \
	--traineddata $(PROTO_MODEL) \
	--model_output $@
else
$(LAST_CHECKPOINT): unicharset lists $(PROTO_MODEL)
	@mkdir -p $(OUTPUT_DIR)/checkpoints
	lstmtraining \
	  --debug_interval $(DEBUG_INTERVAL) \
	  --traineddata $(PROTO_MODEL) \
	  --learning_rate $(LEARNING_RATE) \
	  --net_spec "$(subst c###,c`head -n1 $(OUTPUT_DIR)/unicharset`,$(NET_SPEC))" \
	  --model_output $(OUTPUT_DIR)/checkpoints/$(MODEL_NAME) \
	  --train_listfile $(OUTPUT_DIR)/list.train \
	  --eval_listfile $(OUTPUT_DIR)/list.eval \
	  --max_iterations $(MAX_ITERATIONS) \
	  --target_error_rate $(TARGET_ERROR_RATE)
$(OUTPUT_DIR).traineddata: $(LAST_CHECKPOINT)
	lstmtraining \
	--stop_training \
	--continue_from $(LAST_CHECKPOINT) \
	--traineddata $(PROTO_MODEL) \
	--model_output $@
endif

<<<<<<< HEAD
TESSERACT_SCRIPTS := Arabic Armenian Bengali Bopomofo Canadian_Aboriginal Cherokee Cyrillic Devanagari Ethiopic Georgian Greek Gujarati Gurmukhi Hangul Han Hebrew Hiragana Kannada Katakana Khmer Lao Latin Malayalam Myanmar Ogham Oriya Runic Sinhala Syriac Tamil Telugu Thai

TESSERACT_LANGDATA = $(DATA_DIR)/radical-stroke.txt $(TESSERACT_SCRIPTS:%=$(DATA_DIR)/%.unicharset)
=======
TESSERACT_SCRIPTS := Arabic Armenian Bengali Bopomofo Canadian_Aboriginal Cherokee Cyrillic
TESSERACT_SCRIPTS += Devanagari Ethiopic Georgian Greek Gujarati Gurmukhi
TESSERACT_SCRIPTS += Hangul Han Hebrew Hiragana Kannada Katakana Khmer Lao Latin
TESSERACT_SCRIPTS += Malayalam Myanmar Ogham Oriya Runic Sinhala Syriac Tamil Telugu Thai

TESSERACT_LANGDATA = $(LANGDATA_DIR)/radical-stroke.txt $(TESSERACT_SCRIPTS:%=$(LANGDATA_DIR)/%.unicharset)
>>>>>>> 3582f37b

tesseract-langdata: $(TESSERACT_LANGDATA)

$(TESSERACT_LANGDATA):
	wget -O $@ 'https://github.com/tesseract-ocr/langdata_lstm/raw/master/$(@F)'

# Build leptonica
leptonica: leptonica.built

leptonica.built: leptonica-$(LEPTONICA_VERSION)
	cd $< ; \
		./configure --prefix=$(LOCAL) && \
		make -j$(CORES) install SUBDIRS=src && \
		date > "$@"

leptonica-$(LEPTONICA_VERSION): leptonica-$(LEPTONICA_VERSION).tar.gz
	tar xf "$<"

leptonica-$(LEPTONICA_VERSION).tar.gz:
	wget 'http://www.leptonica.org/source/$@'

# Build tesseract
tesseract: tesseract.built tesseract-langs

tesseract.built: tesseract-$(TESSERACT_VERSION)
	cd $< && \
		sh autogen.sh && \
		PKG_CONFIG_PATH="$(LOCAL)/lib/pkgconfig" \
			./configure --prefix=$(LOCAL) && \
		LDFLAGS="-L$(LOCAL)/lib"\
			make -j$(CORES) install && \
		LDFLAGS="-L$(LOCAL)/lib"\
			make -j$(CORES) training-install && \
		date > "$@"

tesseract-$(TESSERACT_VERSION):
	wget https://github.com/tesseract-ocr/tesseract/archive/$(TESSERACT_VERSION).zip
	unzip $(TESSERACT_VERSION).zip

# Download tesseract-langs
tesseract-langs: $(TESSDATA)/eng.traineddata

$(TESSDATA)/%.traineddata:
	wget -O $@ 'https://github.com/tesseract-ocr/tessdata$(TESSDATA_REPO)/raw/master/$(@F)'

# Clean generated .box files
.PHONY: clean-box
clean-box:
	find -L $(GROUND_TRUTH_DIR) -name '*.box' -delete

# Clean generated .lstmf files
.PHONY: clean-lstmf
clean-lstmf:
	find -L $(GROUND_TRUTH_DIR) -name '*.lstmf' -delete

# Clean generated output files
.PHONY: clean-output
clean-output:
	rm -rf $(OUTPUT_DIR)

# Clean all generated files
clean: clean-box clean-lstmf clean-output	<|MERGE_RESOLUTION|>--- conflicted
+++ resolved
@@ -324,18 +324,12 @@
 	--model_output $@
 endif
 
-<<<<<<< HEAD
-TESSERACT_SCRIPTS := Arabic Armenian Bengali Bopomofo Canadian_Aboriginal Cherokee Cyrillic Devanagari Ethiopic Georgian Greek Gujarati Gurmukhi Hangul Han Hebrew Hiragana Kannada Katakana Khmer Lao Latin Malayalam Myanmar Ogham Oriya Runic Sinhala Syriac Tamil Telugu Thai
-
-TESSERACT_LANGDATA = $(DATA_DIR)/radical-stroke.txt $(TESSERACT_SCRIPTS:%=$(DATA_DIR)/%.unicharset)
-=======
 TESSERACT_SCRIPTS := Arabic Armenian Bengali Bopomofo Canadian_Aboriginal Cherokee Cyrillic
 TESSERACT_SCRIPTS += Devanagari Ethiopic Georgian Greek Gujarati Gurmukhi
 TESSERACT_SCRIPTS += Hangul Han Hebrew Hiragana Kannada Katakana Khmer Lao Latin
 TESSERACT_SCRIPTS += Malayalam Myanmar Ogham Oriya Runic Sinhala Syriac Tamil Telugu Thai
 
 TESSERACT_LANGDATA = $(LANGDATA_DIR)/radical-stroke.txt $(TESSERACT_SCRIPTS:%=$(LANGDATA_DIR)/%.unicharset)
->>>>>>> 3582f37b
 
 tesseract-langdata: $(TESSERACT_LANGDATA)
 
