--- conflicted
+++ resolved
@@ -1,434 +1,430 @@
-﻿; (C) Copyright 2021, Bartlomiej Uliasz
-; Licensed under the Apache License, Version 2.0 (the "License");
-; you may not use this file except in compliance with the License.
-; You may obtain a copy of the License at
-; http://www.apache.org/licenses/LICENSE-2.0
-; Unless required by applicable law or agreed to in writing, software
-; distributed under the License is distributed on an "AS IS" BASIS,
-; WITHOUT WARRANTIES OR CONDITIONS OF ANY KIND, either express or implied.
-; See the License for the specific language governing permissions and
-; limitations under the License.
-
-#include _console.ahki
-#include _quick_sort.ahki
-
-; ----------------
-; STRING FUNCTIONS
-; ----------------
-
-StrCutEnd(text, numberOfCharacters) {
-	return SubStr(text, 1, -numberOfCharacters)
-}
-
-StrRCutTo(text, cutStartStr) {
-	cutIndex := InStr(text, cutStartStr,,, -1)
-	if (!cutIndex) {
-		return text
-	}
-	return SubStr(text, cutIndex + StrLen(cutStartStr))
-}
-
-StrRCutFrom(text, cutStartStr) {
-	cutIndex := InStr(text, cutStartStr,,, -1)
-	if (!cutIndex) {
-		return text
-	}
-	return SubStr(text, 1, cutIndex - 1)
-}
-
-StrEndsWith(text, ending) {
-	return SubStr(text, -StrLen(ending)) == ending
-}
-
-
-; ---------------
-; ARRAY FUNCTIONS
-; ---------------
-
-ArrayContains(_array, itemToFind) {
-	for (item in _array) {
-		if (item == itemToFind) {
-			return true
-		}
-	}
-	return false
-}
-
-ArrayTransform(arr, method, argument) {
-	ret := []
-	for (element in arr) {
-		ret.Push(method(element, argument))
-	}
-	return ret
-}
-
-ArrayForEach(arr, Callback) {
-	for (item in arr) {
-		Callback(item)
-	}
-}
-
-ArrayJoin(arr, joinWith:=" ") {
-	ret := ""
-	for element in arr {
-		if (A_Index > 1) {
-			ret .= joinWith element
-		} else {
-			ret .= element
-		}
-	}
-	return ret
-}
-
-ArrayHead(arr, headLength) {
-	headArray := []
-	remaining := headLength
-
-	for (item in arr) {
-		if (remaining <= 0) {
-			break
-		}
-		headArray.Push(item)
-		remaining -= 1
-	}
-
-	return headArray
-}
-
-ArrayTail(arr, tailLength) {
-	tailArray := []
-	if (arr.Length <= tailLength) {
-		return arr
-	}
-
-	skip := arr.Length - tailLength
-	for (item in arr) {
-		if (skip <= 0) {
-			tailArray.Push(item)
-		} else {
-			skip -= 1
-		}
-	}
-
-	return tailArray
-}
-
-ArrayPushAll(source, target) {
-	for (item in source) {
-		target.Push(item)
-	}
-}
-
-ArraySort(arr, func:="") {
-	if (arr.Length == 0) {
-		return []
-	}
-	if (!func && !IsNumber(arr[1])) {
-		func := StrCompare
-	}
-	return QuickSort(arr, func)
-}
-
-
-;----------------------
-; MAP FUNCTIONS
-;----------------------
-
-MapSafeDelete(_map, _key) {
-	if (_map.Has(_key)) {
-		_map.Delete(_key)
-	}
-}
-
-
-;----------------------
-; FILE SYSTEM FUNCTIONS
-;----------------------
-
-FileSave(fileName, content) {
-	myFile := FileOpen(fileName, "w")
-	myFile.Write(content)
-	myFile.Close()
-}
-
-FindAllFiles(pattern) {
-	filesFound := []
-	loop Files, pattern {
-		filesFound.Push(A_LoopFileFullPath)
-	}
-	return filesFound
-}
-
-FindAllFilesExtended(pattern) {
-	filesFound := []
-	loop Files, pattern {
-		filesFound.Push({path: A_LoopFileFullPath, modified: A_LoopFileTimeModified})
-	}
-	return filesFound
-}
-
-FindNewestFile(pattern) {
-	fileFound := ""
-	modified := ""
-	loop Files, pattern {
-		if (StrCompare(A_LoopFileTimeModified, modified) > 0) {
-			fileFound := A_LoopFileFullPath
-			modified := A_LoopFileTimeModified
-		}
-	}
-	return fileFound
-}
-
-FileGetFirstLine(filePath) {
-	return GetFileLine(filePath, 1)
-}
-
-GetFileLine(filePath, lineNumber) {
-	savedLine := ""
-	loop read, filePath {
-		if (A_Index == lineNumber) {
-			savedLine := A_LoopReadLine  ; When loop finishes, this will hold the last line.
-			break
-		}
-	} else {
-		throw Error("File '" filePath "' not found")
-	}
-
-	return savedLine
-}
-
-; Removes path leaving only file name with extension
-; Alternatively 'SplitPath' AHK command may be used
-FileGetName(filePathWithName) {
-	return StrRCutTo(filePathWithName, "\")
-}
-
-IsFileOlder(file1, file2) {
-	return StrCompare(FileGetTime(file1), FileGetTime(file2)) < 0
-}
-
-IsFileNewer(file1, file2) {
-	return StrCompare(FileGetTime(file1), FileGetTime(file2)) > 0
-}
-
-; ----------------------
-; OTHER HELPER FUNCTIONS
-; ----------------------
-
-GetNonEmptyLines(filePath) {
-	lines := []
-	loop read, filePath {
-		line := Trim(A_LoopReadLine)
-		if (line != "") {
-			lines.Push(line)
-		}
-	}
-	return lines
-}
-
-CmdLogAppend(text) {
-	FileAppend text, "command.log"
-}
-
-OcrImageFile(imageFullPath, lang:="", tessdataDir:="", pis:=0) {
-	if (!tessdataDir) {
-		tessdataDir := TESSDATA
-	}
-	outputFile := DATA_DIR "\preview.out"
-	ocrOutput := ExecuteCommand("`"" BINARIES["tesseract"] "`" `"" imageFullPath "`" -"
-		. (lang ? " -l " lang : "")
-<<<<<<< HEAD
-		. " --psm " PSM " -c preserve_interword_spaces=" pis " -c page_separator= --tessdata-dir `"" tessdataDir "`" >`"" outputFile "`"", 2)
-=======
-		. " --psm " PSM " -c page_separator= --tessdata-dir `"" tessdataDir "`" >`"" outputFile "`"", 2)
->>>>>>> 31e09178
-	return Trim(FileRead(outputFile), "`t`n`r ")
-}
-
-ProgressStatusGui(newStatus:="", parentGui:="", windowTitle:="Training progress") {
-	static lastStatus:="", statusGui:="", savedParentGui:="", bcer:={}, generateBtn:={}
-	global SHUTDOWN_AFTER_TRAINING_COMPLETION
-
-	; Remove StatusGui if empty arguments
-	if (!newStatus && statusGui) {
-		MonitorCheckpoints(false)
-		if (savedParentGui) {
-			savedParentGui.Show()
-		}
-		bcer := generateBtn := {}	; prevents error if there is an ongoing CheckCheckpoints timer
-		statusGui.Destroy()
-		lastStatus := statusGui := savedParentGui := ""
-		return
-	}
-
-	if (!statusGui) {
-		statusGui := Gui("-Resize +AlwaysOnTop -SysMenu", windowTitle)
-		if (parentGui) {
-			parentGui.Hide()
-			savedParentGui := parentGui
-		}
-		statusGui.Add("Text", "section xm w115", "Best checkpoint BCER")
-		bcer := statusGui.Add("Text", "ys w45", "-")
-		generateBtn := statusGui.Add("Button", "ys w240", "&Generate model from currently best checkpoint")
-		generateBtn.OnEvent("Click", GenerateTraineddata)
-		generateBtn.Enabled := false
-		MonitorCheckpoints(true)
-
-		shutdownChb := statusGui.Add("Checkbox", "xs hp 0x20 Checked" SHUTDOWN_AFTER_TRAINING_COMPLETION, "Shutdown computer after successfully completed (automatically updates TessData)")
-		shutdownChb.OnEvent("Click", (ctrlObj,*)=>SHUTDOWN_AFTER_TRAINING_COMPLETION:=ctrlObj.Value)
-	}
-
-	if (lastStatus) {
-		lastStatus.Text := "Done"
-	}
-	statusGui.Add("Text", "section xm w360", newStatus)
-	lastStatus := statusGui.Add("Text", "ys w40", "...")
-	statusGui.Show("AutoSize")
-	
-	return
-
-	MonitorCheckpoints(isEnable) {
-		if (isEnable) {
-			SetTimer CheckCheckpoints, 2000
-		} else {
-			SetTimer CheckCheckpoints, 0
-		}
-	}
-
-	CheckCheckpoints() {
-		if ((name:=FindNewestFile(OUTPUT_DIR "\checkpoints\" MODEL_NAME "_*.checkpoint")) && statusGui) {
-			bcer.Text := GetBcerFromName(name)
-			generateBtn.Enabled := true
-		}
-	}
-	
-	GenerateTraineddata(*) {
-		checkpointFile := FindNewestFile(OUTPUT_DIR "\checkpoints\" MODEL_NAME "_*.checkpoint")
-		Checkpoint2Traineddata(checkpointFile, DATA_DIR "\" MODEL_NAME ".traineddata", false)
-		if (UpdateModelFileInTessdata()) {
-			MsgBox("New model successfully generated and/or updated", PROGRAM_TITLE)
-		}
-	}
-}
-
-GetBcerFromName(name) {
-	bcer := name
-	bcer := StrRCutFrom(bcer, "_")
-	bcer := StrRCutFrom(bcer, "_")
-	bcer := StrRCutTo(bcer, "_")
-	return bcer
-}
-
-VerifyRequirements() {
-	ProgressStatusGui("Starting up",, PROGRAM_TITLE)
-
-	VerifyPythonDependencies()
-
-	ProgressStatusGui()
-	return true
-}
-
-VerifyPythonDependencies() {
-	ProgressStatusGui("Verifying installed Python version")
-	try {
-		version := ExecuteCommand("python --version")
-		PYTHON_EXE := "python"
-	} catch Error as ePython {
-		try {
-			version := ExecuteCommand("python3 --version")
-			PYTHON_EXE := "python3"
-		} catch Error as ePython3 {
-			ErrorBox("Executing 'python' command returned error: " ePython.Message "`n`n"
-				. "Executing 'python3' command returned error: " ePython3.Message "`n`n"
-				. "Please make sure that you have a Python 3.x installed and that "
-				. "'python.exe' or 'python3.exe' executable file directory is in your PATH environment variable.")
-			ExitApp()
-		}
-	}
-
-	versionStr := StrRCutTo(Trim(version.StdOut, "`t`n`r "), " ")
-	versionArray := StrSplit(versionStr, ".")
-	if (versionArray.Length < 1 || !IsInteger(versionArray[1]) || versionArray[1] < 3) {
-		ErrorBox("Wrong Python version. Returned version: '" versionStr "'. Please install Python version 3 or above.")
-		ExitApp()
-	}
-
-	ProgressStatusGui("Verifying/installing required Python modules")
-
-	try {
-		ExecuteCommand(PYTHON_EXE " -m pip install Pillow>=6.2.1 python-bidi>=0.4 matplotlib pandas")
-	} catch Error as e {
-		if (YesNoConfirmation("Could not install required Python modules. Probably you don't have required privilages.`n"
-			. "Do you want me to try again as Administrator?")) {
-			ExecuteCommand(PYTHON_EXE " -m pip install Pillow>=6.2.1 python-bidi>=0.4 matplotlib pandas",, true)
-			ExecuteCommand()
-		} else {
-			ErrorBox("Error installing required Python modules.`n" e.Message)
-			ExitApp()
-		}
-	}
-}
-
-AotBox(message) {
-	MsgBox(message, PROGRAM_TITLE, 0x40000)
-}
-
-YesNoConfirmation(message) {
-	return MsgBox(message, PROGRAM_TITLE, "YesNo Icon? 0x40000") == "Yes"
-}
-
-ErrorBox(message) {
-	return MsgBox(message, PROGRAM_TITLE, "Icon! 0x40000")
-}
-
-NotAllowedBox(message) {
-	return MsgBox(message, PROGRAM_TITLE, "IconX 0x40000")
-}
-
-OnError MyErrorFunction
-MyErrorFunction(_exception, _mode) {
-    ErrorBox(DescribeException(_exception) "`nMode: " _mode)
-    ExitApp	; It's an unhandled exception. We want to Shutdown the app.
-}
-
-DescribeException(e) {
-	extra := e.HasProp("Extra") ? e.Extra : ""
-	return "Exception: " e.Message " in " e.What " at " e.File ":" e.Line
-		.  (extra ? "`nAdditional information (e.Extra):`n" extra : "")  "`n`n"
-		. CallStack(2)
-
-	CallStack(startOffset:=0, maxLevels:="") {
-		if (A_IsCompiled) {
-			return
-		}
-
-		ret := ""
-		indent := "`t"
-		loop {
-			if (maxLevels && A_Index > maxLevels) {
-				break
-			}
-			offset := -(A_Index + startOffset)
-			e := Error(".", offset)
-			if (e.What == offset) {
-				break
-			}
-			fileName := ""
-			SplitPath e.file, &fileName
-			ret .= "[" (offset + startOffset) "]" fileName "(" e.Line "):`n"
-					. indent Trim(GetFileLine(e.file, e.line)) "`n"
-			ret .= "`t=> " e.What "`n"
-		}
-
-		return ret
-	}
-}
-
-DisableSystemStandby(shouldDisable) {
-	static oldState:=0
-	newState := shouldDisable ? 0x80000001 : 0x80000000
-	if (newState != oldState) {
-		DllCall("SetThreadExecutionState", "UInt", newState)
-		oldState := newState
-	}
-}
+; (C) Copyright 2021, Bartlomiej Uliasz
+; Licensed under the Apache License, Version 2.0 (the "License");
+; you may not use this file except in compliance with the License.
+; You may obtain a copy of the License at
+; http://www.apache.org/licenses/LICENSE-2.0
+; Unless required by applicable law or agreed to in writing, software
+; distributed under the License is distributed on an "AS IS" BASIS,
+; WITHOUT WARRANTIES OR CONDITIONS OF ANY KIND, either express or implied.
+; See the License for the specific language governing permissions and
+; limitations under the License.
+
+#include _console.ahki
+#include _quick_sort.ahki
+
+; ----------------
+; STRING FUNCTIONS
+; ----------------
+
+StrCutEnd(text, numberOfCharacters) {
+	return SubStr(text, 1, -numberOfCharacters)
+}
+
+StrRCutTo(text, cutStartStr) {
+	cutIndex := InStr(text, cutStartStr,,, -1)
+	if (!cutIndex) {
+		return text
+	}
+	return SubStr(text, cutIndex + StrLen(cutStartStr))
+}
+
+StrRCutFrom(text, cutStartStr) {
+	cutIndex := InStr(text, cutStartStr,,, -1)
+	if (!cutIndex) {
+		return text
+	}
+	return SubStr(text, 1, cutIndex - 1)
+}
+
+StrEndsWith(text, ending) {
+	return SubStr(text, -StrLen(ending)) == ending
+}
+
+
+; ---------------
+; ARRAY FUNCTIONS
+; ---------------
+
+ArrayContains(_array, itemToFind) {
+	for (item in _array) {
+		if (item == itemToFind) {
+			return true
+		}
+	}
+	return false
+}
+
+ArrayTransform(arr, method, argument) {
+	ret := []
+	for (element in arr) {
+		ret.Push(method(element, argument))
+	}
+	return ret
+}
+
+ArrayForEach(arr, Callback) {
+	for (item in arr) {
+		Callback(item)
+	}
+}
+
+ArrayJoin(arr, joinWith:=" ") {
+	ret := ""
+	for element in arr {
+		if (A_Index > 1) {
+			ret .= joinWith element
+		} else {
+			ret .= element
+		}
+	}
+	return ret
+}
+
+ArrayHead(arr, headLength) {
+	headArray := []
+	remaining := headLength
+
+	for (item in arr) {
+		if (remaining <= 0) {
+			break
+		}
+		headArray.Push(item)
+		remaining -= 1
+	}
+
+	return headArray
+}
+
+ArrayTail(arr, tailLength) {
+	tailArray := []
+	if (arr.Length <= tailLength) {
+		return arr
+	}
+
+	skip := arr.Length - tailLength
+	for (item in arr) {
+		if (skip <= 0) {
+			tailArray.Push(item)
+		} else {
+			skip -= 1
+		}
+	}
+
+	return tailArray
+}
+
+ArrayPushAll(source, target) {
+	for (item in source) {
+		target.Push(item)
+	}
+}
+
+ArraySort(arr, func:="") {
+	if (arr.Length == 0) {
+		return []
+	}
+	if (!func && !IsNumber(arr[1])) {
+		func := StrCompare
+	}
+	return QuickSort(arr, func)
+}
+
+
+;----------------------
+; MAP FUNCTIONS
+;----------------------
+
+MapSafeDelete(_map, _key) {
+	if (_map.Has(_key)) {
+		_map.Delete(_key)
+	}
+}
+
+
+;----------------------
+; FILE SYSTEM FUNCTIONS
+;----------------------
+
+FileSave(fileName, content) {
+	myFile := FileOpen(fileName, "w")
+	myFile.Write(content)
+	myFile.Close()
+}
+
+FindAllFiles(pattern) {
+	filesFound := []
+	loop Files, pattern {
+		filesFound.Push(A_LoopFileFullPath)
+	}
+	return filesFound
+}
+
+FindAllFilesExtended(pattern) {
+	filesFound := []
+	loop Files, pattern {
+		filesFound.Push({path: A_LoopFileFullPath, modified: A_LoopFileTimeModified})
+	}
+	return filesFound
+}
+
+FindNewestFile(pattern) {
+	fileFound := ""
+	modified := ""
+	loop Files, pattern {
+		if (StrCompare(A_LoopFileTimeModified, modified) > 0) {
+			fileFound := A_LoopFileFullPath
+			modified := A_LoopFileTimeModified
+		}
+	}
+	return fileFound
+}
+
+FileGetFirstLine(filePath) {
+	return GetFileLine(filePath, 1)
+}
+
+GetFileLine(filePath, lineNumber) {
+	savedLine := ""
+	loop read, filePath {
+		if (A_Index == lineNumber) {
+			savedLine := A_LoopReadLine  ; When loop finishes, this will hold the last line.
+			break
+		}
+	} else {
+		throw Error("File '" filePath "' not found")
+	}
+
+	return savedLine
+}
+
+; Removes path leaving only file name with extension
+; Alternatively 'SplitPath' AHK command may be used
+FileGetName(filePathWithName) {
+	return StrRCutTo(filePathWithName, "\")
+}
+
+IsFileOlder(file1, file2) {
+	return StrCompare(FileGetTime(file1), FileGetTime(file2)) < 0
+}
+
+IsFileNewer(file1, file2) {
+	return StrCompare(FileGetTime(file1), FileGetTime(file2)) > 0
+}
+
+; ----------------------
+; OTHER HELPER FUNCTIONS
+; ----------------------
+
+GetNonEmptyLines(filePath) {
+	lines := []
+	loop read, filePath {
+		line := Trim(A_LoopReadLine)
+		if (line != "") {
+			lines.Push(line)
+		}
+	}
+	return lines
+}
+
+CmdLogAppend(text) {
+	FileAppend text, "command.log"
+}
+
+OcrImageFile(imageFullPath, lang:="", tessdataDir:="", pis:=0) {
+	if (!tessdataDir) {
+		tessdataDir := TESSDATA
+	}
+	outputFile := DATA_DIR "\preview.out"
+	ocrOutput := ExecuteCommand("`"" BINARIES["tesseract"] "`" `"" imageFullPath "`" -"
+		. (lang ? " -l " lang : "")
+		. " --psm " PSM " -c preserve_interword_spaces=" pis " -c page_separator= --tessdata-dir `"" tessdataDir "`" >`"" outputFile "`"", 2)
+	return Trim(FileRead(outputFile), "`t`n`r ")
+}
+
+ProgressStatusGui(newStatus:="", parentGui:="", windowTitle:="Training progress") {
+	static lastStatus:="", statusGui:="", savedParentGui:="", bcer:={}, generateBtn:={}
+	global SHUTDOWN_AFTER_TRAINING_COMPLETION
+
+	; Remove StatusGui if empty arguments
+	if (!newStatus && statusGui) {
+		MonitorCheckpoints(false)
+		if (savedParentGui) {
+			savedParentGui.Show()
+		}
+		bcer := generateBtn := {}	; prevents error if there is an ongoing CheckCheckpoints timer
+		statusGui.Destroy()
+		lastStatus := statusGui := savedParentGui := ""
+		return
+	}
+
+	if (!statusGui) {
+		statusGui := Gui("-Resize +AlwaysOnTop -SysMenu", windowTitle)
+		if (parentGui) {
+			parentGui.Hide()
+			savedParentGui := parentGui
+		}
+		statusGui.Add("Text", "section xm w115", "Best checkpoint BCER")
+		bcer := statusGui.Add("Text", "ys w45", "-")
+		generateBtn := statusGui.Add("Button", "ys w240", "&Generate model from currently best checkpoint")
+		generateBtn.OnEvent("Click", GenerateTraineddata)
+		generateBtn.Enabled := false
+		MonitorCheckpoints(true)
+
+		shutdownChb := statusGui.Add("Checkbox", "xs hp 0x20 Checked" SHUTDOWN_AFTER_TRAINING_COMPLETION, "Shutdown computer after successfully completed (automatically updates TessData)")
+		shutdownChb.OnEvent("Click", (ctrlObj,*)=>SHUTDOWN_AFTER_TRAINING_COMPLETION:=ctrlObj.Value)
+	}
+
+	if (lastStatus) {
+		lastStatus.Text := "Done"
+	}
+	statusGui.Add("Text", "section xm w360", newStatus)
+	lastStatus := statusGui.Add("Text", "ys w40", "...")
+	statusGui.Show("AutoSize")
+	
+	return
+
+	MonitorCheckpoints(isEnable) {
+		if (isEnable) {
+			SetTimer CheckCheckpoints, 2000
+		} else {
+			SetTimer CheckCheckpoints, 0
+		}
+	}
+
+	CheckCheckpoints() {
+		if ((name:=FindNewestFile(OUTPUT_DIR "\checkpoints\" MODEL_NAME "_*.checkpoint")) && statusGui) {
+			bcer.Text := GetBcerFromName(name)
+			generateBtn.Enabled := true
+		}
+	}
+	
+	GenerateTraineddata(*) {
+		checkpointFile := FindNewestFile(OUTPUT_DIR "\checkpoints\" MODEL_NAME "_*.checkpoint")
+		Checkpoint2Traineddata(checkpointFile, DATA_DIR "\" MODEL_NAME ".traineddata", false)
+		if (UpdateModelFileInTessdata()) {
+			MsgBox("New model successfully generated and/or updated", PROGRAM_TITLE)
+		}
+	}
+}
+
+GetBcerFromName(name) {
+	bcer := name
+	bcer := StrRCutFrom(bcer, "_")
+	bcer := StrRCutFrom(bcer, "_")
+	bcer := StrRCutTo(bcer, "_")
+	return bcer
+}
+
+VerifyRequirements() {
+	ProgressStatusGui("Starting up",, PROGRAM_TITLE)
+
+	VerifyPythonDependencies()
+
+	ProgressStatusGui()
+	return true
+}
+
+VerifyPythonDependencies() {
+	ProgressStatusGui("Verifying installed Python version")
+	try {
+		version := ExecuteCommand("python --version")
+		PYTHON_EXE := "python"
+	} catch Error as ePython {
+		try {
+			version := ExecuteCommand("python3 --version")
+			PYTHON_EXE := "python3"
+		} catch Error as ePython3 {
+			ErrorBox("Executing 'python' command returned error: " ePython.Message "`n`n"
+				. "Executing 'python3' command returned error: " ePython3.Message "`n`n"
+				. "Please make sure that you have a Python 3.x installed and that "
+				. "'python.exe' or 'python3.exe' executable file directory is in your PATH environment variable.")
+			ExitApp()
+		}
+	}
+
+	versionStr := StrRCutTo(Trim(version.StdOut, "`t`n`r "), " ")
+	versionArray := StrSplit(versionStr, ".")
+	if (versionArray.Length < 1 || !IsInteger(versionArray[1]) || versionArray[1] < 3) {
+		ErrorBox("Wrong Python version. Returned version: '" versionStr "'. Please install Python version 3 or above.")
+		ExitApp()
+	}
+
+	ProgressStatusGui("Verifying/installing required Python modules")
+
+	try {
+		ExecuteCommand(PYTHON_EXE " -m pip install Pillow>=6.2.1 python-bidi>=0.4 matplotlib pandas")
+	} catch Error as e {
+		if (YesNoConfirmation("Could not install required Python modules. Probably you don't have required privilages.`n"
+			. "Do you want me to try again as Administrator?")) {
+			ExecuteCommand(PYTHON_EXE " -m pip install Pillow>=6.2.1 python-bidi>=0.4 matplotlib pandas",, true)
+			ExecuteCommand()
+		} else {
+			ErrorBox("Error installing required Python modules.`n" e.Message)
+			ExitApp()
+		}
+	}
+}
+
+AotBox(message) {
+	MsgBox(message, PROGRAM_TITLE, 0x40000)
+}
+
+YesNoConfirmation(message) {
+	return MsgBox(message, PROGRAM_TITLE, "YesNo Icon? 0x40000") == "Yes"
+}
+
+ErrorBox(message) {
+	return MsgBox(message, PROGRAM_TITLE, "Icon! 0x40000")
+}
+
+NotAllowedBox(message) {
+	return MsgBox(message, PROGRAM_TITLE, "IconX 0x40000")
+}
+
+OnError MyErrorFunction
+MyErrorFunction(_exception, _mode) {
+    ErrorBox(DescribeException(_exception) "`nMode: " _mode)
+    ExitApp	; It's an unhandled exception. We want to Shutdown the app.
+}
+
+DescribeException(e) {
+	extra := e.HasProp("Extra") ? e.Extra : ""
+	return "Exception: " e.Message " in " e.What " at " e.File ":" e.Line
+		.  (extra ? "`nAdditional information (e.Extra):`n" extra : "")  "`n`n"
+		. CallStack(2)
+
+	CallStack(startOffset:=0, maxLevels:="") {
+		if (A_IsCompiled) {
+			return
+		}
+
+		ret := ""
+		indent := "`t"
+		loop {
+			if (maxLevels && A_Index > maxLevels) {
+				break
+			}
+			offset := -(A_Index + startOffset)
+			e := Error(".", offset)
+			if (e.What == offset) {
+				break
+			}
+			fileName := ""
+			SplitPath e.file, &fileName
+			ret .= "[" (offset + startOffset) "]" fileName "(" e.Line "):`n"
+					. indent Trim(GetFileLine(e.file, e.line)) "`n"
+			ret .= "`t=> " e.What "`n"
+		}
+
+		return ret
+	}
+}
+
+DisableSystemStandby(shouldDisable) {
+	static oldState:=0
+	newState := shouldDisable ? 0x80000001 : 0x80000000
+	if (newState != oldState) {
+		DllCall("SetThreadExecutionState", "UInt", newState)
+		oldState := newState
+	}
+}